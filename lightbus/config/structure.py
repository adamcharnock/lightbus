""" Configuration structure generation

We do some pretty exciting things here to generate the configuration
structure.

We load in all available plugins and transports and get the desired
configuration format for each (via the parameters of `from_config()` in both
cases). From there we dynamically generate named tuples which form
the structure for the configuration.

Benefits of this are:

    1. Many configuration errors can be caught early
    2. We can use the schema-related code to generate a JSON schema for the config.
       This can be used for validation, auto completion, and improving tooling in general
       (smart config editing in the management UI?)
    3. Plugins and transports can be assured of reasonable sane data

"""
import logging
import os
import socket
from enum import Enum
from typing import NamedTuple, Optional, Union, Dict, Tuple, List

from lightbus.plugins import find_plugins
from lightbus.transports.base import get_available_transports
from lightbus.utilities.config import random_name, enable_config_inheritance
from lightbus.utilities.human import generate_human_friendly_name
from lightbus.utilities.type_checks import parse_hint

logger = logging.getLogger(__name__)


def make_transport_selector_structure(type_) -> NamedTuple:
    class_name = f"{type_.title()}TransportSelector"
    code = f"class {class_name}(NamedTuple):\n    pass\n"
    vars = {}
    transports = get_available_transports(type_)
    for transport_name, transport_class in transports.items():
        vars[transport_class.__name__] = transport_class
        code += f"    {transport_name}: Optional[{transport_class.__name__}.Config] = None\n"

    globals_ = globals().copy()
    globals_.update(vars)
<<<<<<< HEAD
    exec(code, globals_)
    structure = globals_[class_name]
    return enable_config_inheritance(structure)
=======
    exec(code, globals_)  # nosec
    return globals_[class_name]
>>>>>>> f120a15d


def make_plugin_selector_structure() -> NamedTuple:
    class_name = f"PluginSelector"
    code = f"class {class_name}(NamedTuple):\n    pass\n"
    vars = {}

    for plugin_name, plugin_class in find_plugins().items():
        plugin_class_name = plugin_class.__name__
        vars[plugin_class_name] = plugin_class
        code += f"    {plugin_name}: Optional[{plugin_class_name}.Config] = {plugin_class_name}.Config()\n"

    globals_ = globals().copy()
    globals_.update(vars)
    exec(code, globals_)  # nosec
    return globals_[class_name]


RpcTransportSelector = make_transport_selector_structure("rpc")
ResultTransportSelector = make_transport_selector_structure("result")
EventTransportSelector = make_transport_selector_structure("event")
SchemaTransportSelector = make_transport_selector_structure("schema")

PluginSelector = make_plugin_selector_structure()


class LogLevelEnum(Enum):
    DEBUG = "debug"
    INFO = "info"
    WARNING = "warning"
    ERROR = "error"
    CRITICAL = "critical"


class OnError(Enum):
    IGNORE = "ignore"
    STOP_LISTENER = "stop_listener"
    SHUTDOWN = "shutdown"


@enable_config_inheritance
class ApiValidationConfig(NamedTuple):
    outgoing: bool = True
    incoming: bool = True


@enable_config_inheritance
class ApiConfig(object):
    rpc_timeout: int = 5
    event_listener_setup_timeout: int = 1
    event_fire_timeout: int = 5
    validate: Optional[Union[ApiValidationConfig, bool]] = ApiValidationConfig()
    event_transport: EventTransportSelector = None
    rpc_transport: RpcTransportSelector = None
    result_transport: ResultTransportSelector = None
    strict_validation: bool = False
    #: Cast values before calling event listeners and RPCs
    cast_values: bool = True
    on_error: OnError = OnError.SHUTDOWN

    def __init__(self, **kw):
        self._explicitly_set_fields = set(kw.keys())
        for k, v in kw.items():
            setattr(self, k, v)

        self._normalise_validate()

    @classmethod
    def __from_bus__(cls, data: dict):
        data = {k: v for k, v in data.items() if k in dir(cls)}
        return cls(**data)

    def _normalise_validate(self):
        if self.validate in (True, False):
            # Expand out the true/false shortcut
            self.validate = ApiValidationConfig(outgoing=self.validate, incoming=self.validate)
        elif isinstance(self.validate, dict):
            self.validate = ApiValidationConfig(**self.validate)


@enable_config_inheritance
class SchemaConfig(NamedTuple):
    human_readable: bool = True
    ttl: int = 60
    transport: SchemaTransportSelector = None


@enable_config_inheritance
class BusConfig(NamedTuple):
    log_level: LogLevelEnum = LogLevelEnum.INFO
    schema: SchemaConfig = SchemaConfig()


@enable_config_inheritance
class RootConfig(object):
    service_name: str = "{friendly}"
    process_name: str = "{random4}"
    bus: BusConfig = BusConfig()
    apis: Dict[str, ApiConfig] = {}
    plugins: PluginSelector = PluginSelector()

    def __init__(self, **kw):
        for k, v in kw.items():
            setattr(self, k, v)

        self.set_service_name(self.service_name)
        self.set_process_name(self.process_name)

    @classmethod
    def __from_bus__(cls, data: dict):
        data = {k: v for k, v in data.items() if k in dir(cls)}
        return cls(**data)

    def set_service_name(self, name):
        self.service_name = self._format_name(name)

    def set_process_name(self, name):
        self.process_name = self._format_name(name)

    def _format_name(self, name):
        random_string = random_name(length=16)
        return name.format(
            hostname=socket.gethostname().lower(),
            pid=os.getpid(),
            random4=random_string[:4],
            random8=random_string[:8],
            random16=random_string[:16],
            friendly=generate_human_friendly_name(),
        )


class ConfigProxy(object):
    """ Provides config inheritance

    Must be instantiated with pairs of config objects and the
    dictionaries from which the object originated. For example:

        >>> proxy = ConfigProxy(
        ...     (ApiConfig(rpc_timeout=60), {"rpc_timeout": 60}),
        ...     (ApiConfig(rpc_timeout=2), {"rpc_timeout": 2})
        ... )
        >>> proxy.rpc_timeout
        60

    The dictionaries will be used to determine which keys are
    available on an object. The dictionary values are never returned.

    If a key is found in the pair's dictionary, then the corresponding
    attribute from the config object will be returned. Otherwise the next
    pair will be checked.

    If no value is found at the end of this process then we assume that
    not value has been explicitly provided. In which case the default
    determined and returned.

    The default value is determined by taking the config object of the final
    pair and retrieving whatever value the desired attribute has, regardless
    of its presence in the pair's dictionary.

    This proxy operates recursively on child config objects.
    """

    def __init__(self, *pairs: Tuple[object, dict], parents: List[str] = None):
        self.__dict__["_pairs"] = pairs
        self.__dict__["_parents"] = parents or []

    def __repr__(self):
        fallback_object = self._pairs[-1][0]
        return f"{repr(fallback_object)} (via ConfigProxy)"

    def __getattr__(self, key):
        for obj, source_data in self._pairs:
            if isinstance(source_data, dict) and key not in source_data:
                # Either:
                #   1. Key not present in the source data, so fallback to next config
                #   2. Dict does not match object structure (e.g. ApiConfig.validate)
                continue
            else:
                value = self._get_value(key)
                child_pairs = self._get_child_pairs(key)
                if self._should_proxy(obj, key):
                    return ConfigProxy(*child_pairs, parents=self._parents + [key])
                else:
                    return value

        fallback_object = self._pairs[-1][0]
        if hasattr(fallback_object, key):
            # Not found, but does exist on the object, so just return whatever
            # default value it is given
            return getattr(fallback_object, key)
        else:
            # Was not found, so raise AttributeError
            proxied_type = type(fallback_object)
            raise AttributeError(f"{proxied_type.__name__} has no attribute {repr(key)}")

    def __setattr__(self, key, value):
        raise AttributeError(
            "Setting config options at runtime is not supported. If you really must "
            "do this then modify the configuration dictionary, then pass it to "
            "Config.load_dict(...)"
        )

    def _get_child_pairs(self, key):
        child_pairs = []
        for obj, source_data in self._pairs:
            child_obj = getattr(obj, key, None)
            if isinstance(source_data, dict):
                child_dict = source_data.get(key, {})
                child_pairs.append((child_obj, child_dict))
        return child_pairs

    def _get_value(self, key):
        for obj, source_data in self._pairs:
            if isinstance(source_data, dict) and key in source_data:
                return getattr(obj, key)

        # We only end up here when the dictionary structure
        # and config structure do not match. For example,
        # this can be the case with ApiConfig.validate.
        for obj, source_data in self._pairs:
            if not isinstance(source_data, dict) and hasattr(obj, key):
                return getattr(obj, key)

        assert False, "Shouldn't happen"

    def _should_proxy(self, obj, key):
        annotations = getattr(obj, "__annotations__", {})
        key_hint = annotations.get(key)
        # Attribute set by the @enable_config_inheritance() decorator
        key_hint, child_types = parse_hint(key_hint)

        if child_types:
            types_to_check = child_types
        else:
            types_to_check = [key_hint]

        return any(getattr(t, "_enable_config_inheritance", False) for t in types_to_check)<|MERGE_RESOLUTION|>--- conflicted
+++ resolved
@@ -43,14 +43,9 @@
 
     globals_ = globals().copy()
     globals_.update(vars)
-<<<<<<< HEAD
-    exec(code, globals_)
+    exec(code, globals_)  # nosec
     structure = globals_[class_name]
     return enable_config_inheritance(structure)
-=======
-    exec(code, globals_)  # nosec
-    return globals_[class_name]
->>>>>>> f120a15d
 
 
 def make_plugin_selector_structure() -> NamedTuple:
