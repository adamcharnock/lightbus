--- conflicted
+++ resolved
@@ -3,10 +3,7 @@
 import inspect
 import logging
 import threading
-<<<<<<< HEAD
-=======
 from contextlib import contextmanager
->>>>>>> 7e627ea7
 from functools import partial
 from inspect import isawaitable
 from time import time
@@ -19,10 +16,7 @@
     # pylint: disable=unused-import
     from schedule import Job
     from lightbus.client import BusClient
-<<<<<<< HEAD
-=======
     from lightbus.path import BusPath
->>>>>>> 7e627ea7
 
 from lightbus.exceptions import LightbusShutdownInProgress, CannotBlockHere
 
@@ -152,30 +146,6 @@
     If the callable is blocking (i.e. a regular function) it will be
     moved to its own thread and awaited. The purpose of this thread is to:
 
-<<<<<<< HEAD
-async def run_user_provided_callable(callable, args, kwargs, bus_client, die_on_exception=True):
-    """Run user provided code
-
-    If the callable is blocking (i.e. a regular function) it will be
-    moved to its own thread and awaited. The purpose of this thread is to:
-
-        1. Allow other tasks to continue as normal
-        2. Allow user code to start its own event loop where needed
-
-    If an async function is provided it will be awaited as-is, and no
-    child thread will be created.
-
-    The callable will be called with the given args and kwargs
-    """
-    if asyncio.iscoroutinefunction(callable):
-        return await callable(*args, **kwargs)
-
-    future = asyncio.get_event_loop().run_in_executor(
-        executor=None, func=lambda: callable(*args, **kwargs)
-    )
-    return await future
-
-=======
         1. Allow other tasks to continue as normal
         2. Allow user code to start its own event loop where needed
 
@@ -193,7 +163,6 @@
         )
     return await future
 
->>>>>>> 7e627ea7
 
 async def call_every(
     *, callback, timedelta: timedelta, also_run_immediately: bool, bus_client: "BusClient"
