--- conflicted
+++ resolved
@@ -128,11 +128,6 @@
 
     yield inner
 
-<<<<<<< HEAD
-    args = commands.parse_args(args=["run"])
-    with set_env(LIGHTBUS_CONFIG=redis_config_file, LIGHTBUS_MODULE=test_bus_module):
-        lightbus.commands.run.Command().handle(args, config=Config(RootConfig(), source={}))
-=======
     # Cleanup
     for cmd, full_args, env, p in processes:
         try:
@@ -140,7 +135,6 @@
         except ProcessLookupError:
             # Process already gone
             pass
->>>>>>> f120a15d
 
         p.wait(timeout=1)
 
